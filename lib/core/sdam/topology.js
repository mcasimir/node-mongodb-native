'use strict';
const Denque = require('denque');
const EventEmitter = require('events');
const ServerDescription = require('./server_description').ServerDescription;
const ServerType = require('./common').ServerType;
const TopologyDescription = require('./topology_description').TopologyDescription;
const TopologyType = require('./common').TopologyType;
const events = require('./events');
const Server = require('./server').Server;
const relayEvents = require('../utils').relayEvents;
const ReadPreference = require('../topologies/read_preference');
const isRetryableWritesSupported = require('../topologies/shared').isRetryableWritesSupported;
const CoreCursor = require('../cursor').CoreCursor;
const deprecate = require('util').deprecate;
const BSON = require('../connection/utils').retrieveBSON();
const createCompressionInfo = require('../topologies/shared').createCompressionInfo;
<<<<<<< HEAD
const isNodeShuttingDownError = require('../error').isNodeShuttingDownError;
const maxWireVersion = require('../utils').maxWireVersion;
=======
const isRetryableError = require('../error').isRetryableError;
>>>>>>> 5bf0df8c
const ClientSession = require('../sessions').ClientSession;
const MongoError = require('../error').MongoError;
const MongoServerSelectionError = require('../error').MongoServerSelectionError;
const resolveClusterTime = require('../topologies/shared').resolveClusterTime;
const SrvPoller = require('./srv_polling').SrvPoller;
const getMMAPError = require('../topologies/shared').getMMAPError;
const makeStateMachine = require('../utils').makeStateMachine;
const eachAsync = require('../utils').eachAsync;
const emitDeprecationWarning = require('../../utils').emitDeprecationWarning;
const ServerSessionPool = require('../sessions').ServerSessionPool;
const makeClientMetadata = require('../utils').makeClientMetadata;
const CMAP_EVENT_NAMES = require('../../cmap/events').CMAP_EVENT_NAMES;

const common = require('./common');
const drainTimerQueue = common.drainTimerQueue;
const clearAndRemoveTimerFrom = common.clearAndRemoveTimerFrom;

const serverSelection = require('./server_selection');
const readPreferenceServerSelector = serverSelection.readPreferenceServerSelector;
const writableServerSelector = serverSelection.writableServerSelector;

// Global state
let globalTopologyCounter = 0;

// events that we relay to the `Topology`
const SERVER_RELAY_EVENTS = [
  'serverHeartbeatStarted',
  'serverHeartbeatSucceeded',
  'serverHeartbeatFailed',
  'commandStarted',
  'commandSucceeded',
  'commandFailed',

  // NOTE: Legacy events
  'monitoring'
].concat(CMAP_EVENT_NAMES);

// all events we listen to from `Server` instances
const LOCAL_SERVER_EVENTS = ['connect', 'descriptionReceived', 'close', 'ended'];

const STATE_CLOSING = common.STATE_CLOSING;
const STATE_CLOSED = common.STATE_CLOSED;
const STATE_CONNECTING = common.STATE_CONNECTING;
const STATE_CONNECTED = common.STATE_CONNECTED;
const stateTransition = makeStateMachine({
  [STATE_CLOSED]: [STATE_CLOSED, STATE_CONNECTING],
  [STATE_CONNECTING]: [STATE_CONNECTING, STATE_CLOSING, STATE_CONNECTED, STATE_CLOSED],
  [STATE_CONNECTED]: [STATE_CONNECTED, STATE_CLOSING, STATE_CLOSED],
  [STATE_CLOSING]: [STATE_CLOSING, STATE_CLOSED]
});

const DEPRECATED_OPTIONS = new Set([
  'autoReconnect',
  'reconnectTries',
  'reconnectInterval',
  'bufferMaxEntries'
]);

const kCancelled = Symbol('cancelled');
const kWaitQueue = Symbol('waitQueue');

/**
 * A container of server instances representing a connection to a MongoDB topology.
 *
 * @fires Topology#serverOpening
 * @fires Topology#serverClosed
 * @fires Topology#serverDescriptionChanged
 * @fires Topology#topologyOpening
 * @fires Topology#topologyClosed
 * @fires Topology#topologyDescriptionChanged
 * @fires Topology#serverHeartbeatStarted
 * @fires Topology#serverHeartbeatSucceeded
 * @fires Topology#serverHeartbeatFailed
 */
class Topology extends EventEmitter {
  /**
   * Create a topology
   *
   * @param {Array|String} [seedlist] a string list, or array of Server instances to connect to
   * @param {Object} [options] Optional settings
   * @param {Number} [options.localThresholdMS=15] The size of the latency window for selecting among multiple suitable servers
   * @param {Number} [options.serverSelectionTimeoutMS=30000] How long to block for server selection before throwing an error
   * @param {Number} [options.heartbeatFrequencyMS=10000] The frequency with which topology updates are scheduled
   */
  constructor(seedlist, options) {
    super();
    if (typeof options === 'undefined' && typeof seedlist !== 'string') {
      options = seedlist;
      seedlist = [];

      // this is for legacy single server constructor support
      if (options.host) {
        seedlist.push({ host: options.host, port: options.port });
      }
    }

    seedlist = seedlist || [];
    if (typeof seedlist === 'string') {
      seedlist = parseStringSeedlist(seedlist);
    }

    options = Object.assign({}, common.TOPOLOGY_DEFAULTS, options);
    options = Object.freeze(
      Object.assign(options, {
        metadata: makeClientMetadata(options),
        compression: { compressors: createCompressionInfo(options) }
      })
    );

    DEPRECATED_OPTIONS.forEach(optionName => {
      if (options[optionName]) {
        emitDeprecationWarning(
          `The option \`${optionName}\` is incompatible with the unified topology, please read more by visiting http://bit.ly/2D8WfT6`,
          'DeprecationWarning'
        );
      }
    });

    const topologyType = topologyTypeFromSeedlist(seedlist, options);
    const topologyId = globalTopologyCounter++;
    const serverDescriptions = seedlist.reduce((result, seed) => {
      if (seed.domain_socket) seed.host = seed.domain_socket;
      const address = seed.port ? `${seed.host}:${seed.port}` : `${seed.host}:27017`;
      result.set(address, new ServerDescription(address));
      return result;
    }, new Map());

    this[kWaitQueue] = new Denque();
    this.s = {
      // the id of this topology
      id: topologyId,
      // passed in options
      options,
      // initial seedlist of servers to connect to
      seedlist: seedlist,
      // initial state
      state: STATE_CLOSED,
      // the topology description
      description: new TopologyDescription(
        topologyType,
        serverDescriptions,
        options.replicaSet,
        null,
        null,
        null,
        options
      ),
      serverSelectionTimeoutMS: options.serverSelectionTimeoutMS,
      heartbeatFrequencyMS: options.heartbeatFrequencyMS,
      minHeartbeatFrequencyMS: options.minHeartbeatFrequencyMS,
      // allow users to override the cursor factory
      Cursor: options.cursorFactory || CoreCursor,
      // the bson parser
      bson:
        options.bson ||
        new BSON([
          BSON.Binary,
          BSON.Code,
          BSON.DBRef,
          BSON.Decimal128,
          BSON.Double,
          BSON.Int32,
          BSON.Long,
          BSON.Map,
          BSON.MaxKey,
          BSON.MinKey,
          BSON.ObjectId,
          BSON.BSONRegExp,
          BSON.Symbol,
          BSON.Timestamp
        ]),
      // a map of server instances to normalized addresses
      servers: new Map(),
      // Server Session Pool
      sessionPool: new ServerSessionPool(this),
      // Active client sessions
      sessions: new Set(),
      // Promise library
      promiseLibrary: options.promiseLibrary || Promise,
      credentials: options.credentials,
      clusterTime: null,

      // timer management
      connectionTimers: new Set()
    };

    if (options.srvHost) {
      this.s.srvPoller =
        options.srvPoller ||
        new SrvPoller({
          heartbeatFrequencyMS: this.s.heartbeatFrequencyMS,
          srvHost: options.srvHost, // TODO: GET THIS
          logger: options.logger,
          loggerLevel: options.loggerLevel
        });
      this.s.detectTopologyDescriptionChange = ev => {
        const previousType = ev.previousDescription.type;
        const newType = ev.newDescription.type;

        if (previousType !== TopologyType.Sharded && newType === TopologyType.Sharded) {
          this.s.handleSrvPolling = srvPollingHandler(this);
          this.s.srvPoller.on('srvRecordDiscovery', this.s.handleSrvPolling);
          this.s.srvPoller.start();
        }
      };

      this.on('topologyDescriptionChanged', this.s.detectTopologyDescriptionChange);
    }

    // NOTE: remove this when NODE-1709 is resolved
    this.setMaxListeners(Infinity);
  }

  /**
   * @return A `TopologyDescription` for this topology
   */
  get description() {
    return this.s.description;
  }

  get parserType() {
    return BSON.native ? 'c++' : 'js';
  }

  /**
   * Initiate server connect
   *
   * @param {Object} [options] Optional settings
   * @param {Array} [options.auth=null] Array of auth options to apply on connect
   * @param {function} [callback] An optional callback called once on the first connected server
   */
  connect(options, callback) {
    if (typeof options === 'function') (callback = options), (options = {});
    options = options || {};
    if (this.s.state === STATE_CONNECTED) {
      if (typeof callback === 'function') {
        callback();
      }

      return;
    }

    stateTransition(this, STATE_CONNECTING);

    // emit SDAM monitoring events
    this.emit('topologyOpening', new events.TopologyOpeningEvent(this.s.id));

    // emit an event for the topology change
    this.emit(
      'topologyDescriptionChanged',
      new events.TopologyDescriptionChangedEvent(
        this.s.id,
        new TopologyDescription(TopologyType.Unknown), // initial is always Unknown
        this.s.description
      )
    );

    // connect all known servers, then attempt server selection to connect
    connectServers(this, Array.from(this.s.description.servers.values()));

    translateReadPreference(options);
    const readPreference = options.readPreference || ReadPreference.primary;
    this.selectServer(readPreferenceServerSelector(readPreference), options, err => {
      if (err) {
        this.close();

        if (typeof callback === 'function') {
          callback(err);
        } else {
          this.emit('error', err);
        }

        return;
      }

      stateTransition(this, STATE_CONNECTED);
      this.emit('open', err, this);
      this.emit('connect', this);

      if (typeof callback === 'function') callback(err, this);
    });
  }

  /**
   * Close this topology
   */
  close(options, callback) {
    if (typeof options === 'function') {
      callback = options;
      options = {};
    }

    if (typeof options === 'boolean') {
      options = { force: options };
    }

    options = options || {};
    if (this.s.state === STATE_CLOSED) {
      if (typeof callback === 'function') {
        callback();
      }

      return;
    }

    drainWaitQueue(this[kWaitQueue], new MongoError('Topology closed'));
    drainTimerQueue(this.s.connectionTimers);

    if (this.s.srvPoller) {
      this.s.srvPoller.stop();
      if (this.s.handleSrvPolling) {
        this.s.srvPoller.removeListener('srvRecordDiscovery', this.s.handleSrvPolling);
        delete this.s.handleSrvPolling;
      }
    }

    if (this.s.detectTopologyDescriptionChange) {
      this.removeListener('topologyDescriptionChanged', this.s.detectTopologyDescriptionChange);
      delete this.s.detectTopologyDescriptionChange;
    }

    stateTransition(this, STATE_CLOSING);

    this.s.sessions.forEach(session => session.endSession());
    this.s.sessionPool.endAllPooledSessions(() => {
      eachAsync(
        Array.from(this.s.servers.values()),
        (server, cb) => destroyServer(server, this, options, cb),
        err => {
          this.s.servers.clear();

          // emit an event for close
          this.emit('topologyClosed', new events.TopologyClosedEvent(this.s.id));

          stateTransition(this, STATE_CLOSED);
          this.emit('close');

          if (typeof callback === 'function') {
            callback(err);
          }
        }
      );
    });
  }

  /**
   * Selects a server according to the selection predicate provided
   *
   * @param {function} [selector] An optional selector to select servers by, defaults to a random selection within a latency window
   * @param {object} [options] Optional settings related to server selection
   * @param {number} [options.serverSelectionTimeoutMS] How long to block for server selection before throwing an error
   * @param {function} callback The callback used to indicate success or failure
   * @return {Server} An instance of a `Server` meeting the criteria of the predicate provided
   */
  selectServer(selector, options, callback) {
    if (typeof options === 'function') {
      callback = options;
      if (typeof selector !== 'function') {
        options = selector;

        let readPreference;
        if (selector instanceof ReadPreference) {
          readPreference = selector;
        } else {
          translateReadPreference(options);
          readPreference = options.readPreference || ReadPreference.primary;
        }

        selector = readPreferenceServerSelector(readPreference);
      } else {
        options = {};
      }
    }

    options = Object.assign(
      {},
      { serverSelectionTimeoutMS: this.s.serverSelectionTimeoutMS },
      options
    );

    const isSharded = this.description.type === TopologyType.Sharded;
    const session = options.session;
    const transaction = session && session.transaction;

    if (isSharded && transaction && transaction.server) {
      callback(undefined, transaction.server);
      return;
    }

    // support server selection by options with readPreference
    let serverSelector = selector;
    if (typeof selector === 'object') {
      const readPreference = selector.readPreference
        ? selector.readPreference
        : ReadPreference.primary;

      serverSelector = readPreferenceServerSelector(readPreference);
    }

    const waitQueueMember = {
      serverSelector,
      transaction,
      callback
    };

    const serverSelectionTimeoutMS = options.serverSelectionTimeoutMS;
    if (serverSelectionTimeoutMS) {
      waitQueueMember.timer = setTimeout(() => {
        waitQueueMember[kCancelled] = true;
        waitQueueMember.timer = undefined;
        const timeoutError = new MongoServerSelectionError(
          `Server selection timed out after ${serverSelectionTimeoutMS} ms`,
          this.description
        );

        waitQueueMember.callback(timeoutError);
      }, serverSelectionTimeoutMS);
    }

    // place the member at the front of the wait queue
    this[kWaitQueue].unshift(waitQueueMember);
    processWaitQueue(this);
  }

  // Sessions related methods

  /**
   * @return Whether the topology should initiate selection to determine session support
   */
  shouldCheckForSessionSupport() {
    if (this.description.type === TopologyType.Single) {
      return !this.description.hasKnownServers;
    }

    return !this.description.hasDataBearingServers;
  }

  /**
   * @return Whether sessions are supported on the current topology
   */
  hasSessionSupport() {
    return this.description.logicalSessionTimeoutMinutes != null;
  }

  /**
   * Start a logical session
   */
  startSession(options, clientOptions) {
    const session = new ClientSession(this, this.s.sessionPool, options, clientOptions);
    session.once('ended', () => {
      this.s.sessions.delete(session);
    });

    this.s.sessions.add(session);
    return session;
  }

  /**
   * Send endSessions command(s) with the given session ids
   *
   * @param {Array} sessions The sessions to end
   * @param {function} [callback]
   */
  endSessions(sessions, callback) {
    if (!Array.isArray(sessions)) {
      sessions = [sessions];
    }

    this.command(
      'admin.$cmd',
      { endSessions: sessions },
      { readPreference: ReadPreference.primaryPreferred, noResponse: true },
      () => {
        // intentionally ignored, per spec
        if (typeof callback === 'function') callback();
      }
    );
  }

  /**
   * Update the internal TopologyDescription with a ServerDescription
   *
   * @param {object} serverDescription The server to update in the internal list of server descriptions
   */
  serverUpdateHandler(serverDescription) {
    if (!this.s.description.hasServer(serverDescription.address)) {
      return;
    }

    // these will be used for monitoring events later
    const previousTopologyDescription = this.s.description;
    const previousServerDescription = this.s.description.servers.get(serverDescription.address);

    // Driver Sessions Spec: "Whenever a driver receives a cluster time from
    // a server it MUST compare it to the current highest seen cluster time
    // for the deployment. If the new cluster time is higher than the
    // highest seen cluster time it MUST become the new highest seen cluster
    // time. Two cluster times are compared using only the BsonTimestamp
    // value of the clusterTime embedded field."
    const clusterTime = serverDescription.$clusterTime;
    if (clusterTime) {
      resolveClusterTime(this, clusterTime);
    }

    // If we already know all the information contained in this updated description, then
    // we don't need to update anything or emit SDAM events
    if (previousServerDescription && previousServerDescription.equals(serverDescription)) {
      return;
    }

    // first update the TopologyDescription
    this.s.description = this.s.description.update(serverDescription);
    if (this.s.description.compatibilityError) {
      this.emit('error', new MongoError(this.s.description.compatibilityError));
      return;
    }

    // emit monitoring events for this change
    this.emit(
      'serverDescriptionChanged',
      new events.ServerDescriptionChangedEvent(
        this.s.id,
        serverDescription.address,
        previousServerDescription,
        this.s.description.servers.get(serverDescription.address)
      )
    );

    // update server list from updated descriptions
    updateServers(this, serverDescription);

    // attempt to resolve any outstanding server selection attempts
    if (this[kWaitQueue].length > 0) {
      processWaitQueue(this);
    }

    this.emit(
      'topologyDescriptionChanged',
      new events.TopologyDescriptionChangedEvent(
        this.s.id,
        previousTopologyDescription,
        this.s.description
      )
    );
  }

  auth(credentials, callback) {
    if (typeof credentials === 'function') (callback = credentials), (credentials = null);
    if (typeof callback === 'function') callback(null, true);
  }

  logout(callback) {
    if (typeof callback === 'function') callback(null, true);
  }

  // Basic operation support. Eventually this should be moved into command construction
  // during the command refactor.

  /**
   * Insert one or more documents
   *
   * @param {String} ns The full qualified namespace for this operation
   * @param {Array} ops An array of documents to insert
   * @param {Boolean} [options.ordered=true] Execute in order or out of order
   * @param {Object} [options.writeConcern] Write concern for the operation
   * @param {Boolean} [options.serializeFunctions=false] Specify if functions on an object should be serialized
   * @param {Boolean} [options.ignoreUndefined=false] Specify if the BSON serializer should ignore undefined fields
   * @param {ClientSession} [options.session] Session to use for the operation
   * @param {boolean} [options.retryWrites] Enable retryable writes for this operation
   * @param {opResultCallback} callback A callback function
   */
  insert(ns, ops, options, callback) {
    executeWriteOperation({ topology: this, op: 'insert', ns, ops }, options, callback);
  }

  /**
   * Perform one or more update operations
   *
   * @param {string} ns The fully qualified namespace for this operation
   * @param {array} ops An array of updates
   * @param {boolean} [options.ordered=true] Execute in order or out of order
   * @param {object} [options.writeConcern] Write concern for the operation
   * @param {Boolean} [options.serializeFunctions=false] Specify if functions on an object should be serialized
   * @param {Boolean} [options.ignoreUndefined=false] Specify if the BSON serializer should ignore undefined fields
   * @param {ClientSession} [options.session] Session to use for the operation
   * @param {boolean} [options.retryWrites] Enable retryable writes for this operation
   * @param {opResultCallback} callback A callback function
   */
  update(ns, ops, options, callback) {
    executeWriteOperation({ topology: this, op: 'update', ns, ops }, options, callback);
  }

  /**
   * Perform one or more remove operations
   *
   * @param {string} ns The MongoDB fully qualified namespace (ex: db1.collection1)
   * @param {array} ops An array of removes
   * @param {boolean} [options.ordered=true] Execute in order or out of order
   * @param {object} [options.writeConcern={}] Write concern for the operation
   * @param {Boolean} [options.serializeFunctions=false] Specify if functions on an object should be serialized.
   * @param {Boolean} [options.ignoreUndefined=false] Specify if the BSON serializer should ignore undefined fields.
   * @param {ClientSession} [options.session=null] Session to use for the operation
   * @param {boolean} [options.retryWrites] Enable retryable writes for this operation
   * @param {opResultCallback} callback A callback function
   */
  remove(ns, ops, options, callback) {
    executeWriteOperation({ topology: this, op: 'remove', ns, ops }, options, callback);
  }

  /**
   * Execute a command
   *
   * @method
   * @param {string} ns The MongoDB fully qualified namespace (ex: db1.collection1)
   * @param {object} cmd The command hash
   * @param {ReadPreference} [options.readPreference] Specify read preference if command supports it
   * @param {Connection} [options.connection] Specify connection object to execute command against
   * @param {Boolean} [options.serializeFunctions=false] Specify if functions on an object should be serialized.
   * @param {Boolean} [options.ignoreUndefined=false] Specify if the BSON serializer should ignore undefined fields.
   * @param {ClientSession} [options.session=null] Session to use for the operation
   * @param {opResultCallback} callback A callback function
   */
  command(ns, cmd, options, callback) {
    if (typeof options === 'function') {
      (callback = options), (options = {}), (options = options || {});
    }

    translateReadPreference(options);
    const readPreference = options.readPreference || ReadPreference.primary;

    this.selectServer(readPreferenceServerSelector(readPreference), options, (err, server) => {
      if (err) {
        callback(err);
        return;
      }

      const willRetryWrite =
        !options.retrying &&
        !!options.retryWrites &&
        options.session &&
        isRetryableWritesSupported(this) &&
        !options.session.inTransaction() &&
        isWriteCommand(cmd);

      const cb = (err, result) => {
        if (!err) return callback(null, result);
        if (!shouldRetryOperation(err)) {
          return callback(err);
        }

        if (willRetryWrite) {
          const newOptions = Object.assign({}, options, { retrying: true });
          return this.command(ns, cmd, newOptions, callback);
        }

        return callback(err);
      };

      // increment and assign txnNumber
      if (willRetryWrite) {
        options.session.incrementTransactionNumber();
        options.willRetryWrite = willRetryWrite;
      }

      server.command(ns, cmd, options, cb);
    });
  }

  /**
   * Create a new cursor
   *
   * @method
   * @param {string} ns The MongoDB fully qualified namespace (ex: db1.collection1)
   * @param {object|Long} cmd Can be either a command returning a cursor or a cursorId
   * @param {object} [options] Options for the cursor
   * @param {object} [options.batchSize=0] Batchsize for the operation
   * @param {array} [options.documents=[]] Initial documents list for cursor
   * @param {ReadPreference} [options.readPreference] Specify read preference if command supports it
   * @param {Boolean} [options.serializeFunctions=false] Specify if functions on an object should be serialized.
   * @param {Boolean} [options.ignoreUndefined=false] Specify if the BSON serializer should ignore undefined fields.
   * @param {ClientSession} [options.session=null] Session to use for the operation
   * @param {object} [options.topology] The internal topology of the created cursor
   * @returns {Cursor}
   */
  cursor(ns, cmd, options) {
    options = options || {};
    const topology = options.topology || this;
    const CursorClass = options.cursorFactory || this.s.Cursor;
    translateReadPreference(options);

    return new CursorClass(topology, ns, cmd, options);
  }

  get clientMetadata() {
    return this.s.options.metadata;
  }

  isConnected() {
    return this.s.state === STATE_CONNECTED;
  }

  isDestroyed() {
    return this.s.state === STATE_CLOSED;
  }

  unref() {
    console.log('not implemented: `unref`');
  }

  // NOTE: There are many places in code where we explicitly check the last isMaster
  //       to do feature support detection. This should be done any other way, but for
  //       now we will just return the first isMaster seen, which should suffice.
  lastIsMaster() {
    const serverDescriptions = Array.from(this.description.servers.values());
    if (serverDescriptions.length === 0) return {};

    const sd = serverDescriptions.filter(sd => sd.type !== ServerType.Unknown)[0];
    const result = sd || { maxWireVersion: this.description.commonWireVersion };
    return result;
  }

  get logicalSessionTimeoutMinutes() {
    return this.description.logicalSessionTimeoutMinutes;
  }

  get bson() {
    return this.s.bson;
  }
}

Object.defineProperty(Topology.prototype, 'clusterTime', {
  enumerable: true,
  get: function() {
    return this.s.clusterTime;
  },
  set: function(clusterTime) {
    this.s.clusterTime = clusterTime;
  }
});

// legacy aliases
Topology.prototype.destroy = deprecate(
  Topology.prototype.close,
  'destroy() is deprecated, please use close() instead'
);

const RETRYABLE_WRITE_OPERATIONS = ['findAndModify', 'insert', 'update', 'delete'];
function isWriteCommand(command) {
  return RETRYABLE_WRITE_OPERATIONS.some(op => command[op]);
}

/**
 * Destroys a server, and removes all event listeners from the instance
 *
 * @param {Server} server
 */
function destroyServer(server, topology, options, callback) {
  options = options || {};
  LOCAL_SERVER_EVENTS.forEach(event => server.removeAllListeners(event));

  server.destroy(options, () => {
    topology.emit(
      'serverClosed',
      new events.ServerClosedEvent(topology.s.id, server.description.address)
    );

    SERVER_RELAY_EVENTS.forEach(event => server.removeAllListeners(event));
    if (typeof callback === 'function') {
      callback();
    }
  });
}

/**
 * Parses a basic seedlist in string form
 *
 * @param {string} seedlist The seedlist to parse
 */
function parseStringSeedlist(seedlist) {
  return seedlist.split(',').map(seed => ({
    host: seed.split(':')[0],
    port: seed.split(':')[1] || 27017
  }));
}

function topologyTypeFromSeedlist(seedlist, options) {
  const replicaSet = options.replicaSet || options.setName || options.rs_name;
  if (seedlist.length === 1 && !replicaSet) return TopologyType.Single;
  if (replicaSet) return TopologyType.ReplicaSetNoPrimary;
  return TopologyType.Unknown;
}

function randomSelection(array) {
  return array[Math.floor(Math.random() * array.length)];
}

function createAndConnectServer(topology, serverDescription, connectDelay) {
  topology.emit(
    'serverOpening',
    new events.ServerOpeningEvent(topology.s.id, serverDescription.address)
  );

  const server = new Server(serverDescription, topology.s.options, topology);
  relayEvents(server, topology, SERVER_RELAY_EVENTS);

  server.on('descriptionReceived', topology.serverUpdateHandler.bind(topology));

  if (connectDelay) {
    const connectTimer = setTimeout(() => {
      clearAndRemoveTimerFrom(connectTimer, topology.s.connectionTimers);
      server.connect();
    }, connectDelay);

    topology.s.connectionTimers.add(connectTimer);
    return server;
  }

  server.connect();
  return server;
}

/**
 * Create `Server` instances for all initially known servers, connect them, and assign
 * them to the passed in `Topology`.
 *
 * @param {Topology} topology The topology responsible for the servers
 * @param {ServerDescription[]} serverDescriptions A list of server descriptions to connect
 */
function connectServers(topology, serverDescriptions) {
  topology.s.servers = serverDescriptions.reduce((servers, serverDescription) => {
    const server = createAndConnectServer(topology, serverDescription);
    servers.set(serverDescription.address, server);
    return servers;
  }, new Map());
}

function updateServers(topology, incomingServerDescription) {
  // update the internal server's description
  if (incomingServerDescription && topology.s.servers.has(incomingServerDescription.address)) {
    const server = topology.s.servers.get(incomingServerDescription.address);
    server.s.description = incomingServerDescription;
  }

  // add new servers for all descriptions we currently don't know about locally
  for (const serverDescription of topology.description.servers.values()) {
    if (!topology.s.servers.has(serverDescription.address)) {
      const server = createAndConnectServer(topology, serverDescription);
      topology.s.servers.set(serverDescription.address, server);
    }
  }

  // for all servers no longer known, remove their descriptions and destroy their instances
  for (const entry of topology.s.servers) {
    const serverAddress = entry[0];
    if (topology.description.hasServer(serverAddress)) {
      continue;
    }

    const server = topology.s.servers.get(serverAddress);
    topology.s.servers.delete(serverAddress);

    // prepare server for garbage collection
    destroyServer(server, topology);
  }
}

function executeWriteOperation(args, options, callback) {
  if (typeof options === 'function') (callback = options), (options = {});
  options = options || {};

  // TODO: once we drop Node 4, use destructuring either here or in arguments.
  const topology = args.topology;
  const op = args.op;
  const ns = args.ns;
  const ops = args.ops;

  const willRetryWrite =
    !args.retrying &&
    !!options.retryWrites &&
    options.session &&
    isRetryableWritesSupported(topology) &&
    !options.session.inTransaction();

  topology.selectServer(writableServerSelector(), options, (err, server) => {
    if (err) {
      callback(err, null);
      return;
    }

    const handler = (err, result) => {
      if (!err) return callback(null, result);
      if (!shouldRetryOperation(err)) {
        err = getMMAPError(err);
        return callback(err);
      }

      if (willRetryWrite) {
        const newArgs = Object.assign({}, args, { retrying: true });
        return executeWriteOperation(newArgs, options, callback);
      }

      return callback(err);
    };

    if (callback.operationId) {
      handler.operationId = callback.operationId;
    }

    // increment and assign txnNumber
    if (willRetryWrite) {
      options.session.incrementTransactionNumber();
      options.willRetryWrite = willRetryWrite;
    }

    // execute the write operation
    server[op](ns, ops, options, handler);
  });
}

<<<<<<< HEAD
function shouldRetryOperation(err) {
  return err instanceof MongoError && err.hasErrorLabel('RetryableWriteError');
}

/**
 * Resets the internal state of this server to `Unknown` by simulating an empty ismaster
 *
 * @private
 * @param {Server} server
 * @param {MongoError} error The error that caused the state reset
 * @param {object} [options] Optional settings
 * @param {boolean} [options.clearPool=false] Pool should be cleared out on state reset
 */
function resetServerState(server, error, options) {
  options = Object.assign({}, { clearPool: false }, options);

  if (options.clearPool && server.s.pool) {
    server.s.pool.clear();
  }

  server.emit(
    'descriptionReceived',
    new ServerDescription(server.description.address, null, { error })
  );

  process.nextTick(() => server.requestCheck());
}

=======
>>>>>>> 5bf0df8c
function translateReadPreference(options) {
  if (options.readPreference == null) {
    return;
  }

  let r = options.readPreference;
  if (typeof r === 'string') {
    options.readPreference = new ReadPreference(r);
  } else if (r && !(r instanceof ReadPreference) && typeof r === 'object') {
    const mode = r.mode || r.preference;
    if (mode && typeof mode === 'string') {
      options.readPreference = new ReadPreference(mode, r.tags, {
        maxStalenessSeconds: r.maxStalenessSeconds
      });
    }
  } else if (!(r instanceof ReadPreference)) {
    throw new TypeError('Invalid read preference: ' + r);
  }

  return options;
}

function srvPollingHandler(topology) {
  return function handleSrvPolling(ev) {
    const previousTopologyDescription = topology.s.description;
    topology.s.description = topology.s.description.updateFromSrvPollingEvent(ev);
    if (topology.s.description === previousTopologyDescription) {
      // Nothing changed, so return
      return;
    }

    updateServers(topology);

    topology.emit(
      'topologyDescriptionChanged',
      new events.TopologyDescriptionChangedEvent(
        topology.s.id,
        previousTopologyDescription,
        topology.s.description
      )
    );
  };
}

function drainWaitQueue(queue, err) {
  while (queue.length) {
    const waitQueueMember = queue.pop();
    clearTimeout(waitQueueMember.timer);
    if (!waitQueueMember[kCancelled]) {
      waitQueueMember.callback(err);
    }
  }
}

function processWaitQueue(topology) {
  if (topology.s.state === STATE_CLOSED) {
    drainWaitQueue(topology[kWaitQueue], new MongoError('Topology is closed, please connect'));
    return;
  }

  const isSharded = topology.description.type === TopologyType.Sharded;
  const serverDescriptions = Array.from(topology.description.servers.values());
  for (let i = 0; i < topology[kWaitQueue].length; ++i) {
    const waitQueueMember = topology[kWaitQueue].shift();
    if (waitQueueMember[kCancelled]) {
      continue;
    }

    let selectedDescriptions;
    try {
      const serverSelector = waitQueueMember.serverSelector;
      selectedDescriptions = serverSelector
        ? serverSelector(topology.description, serverDescriptions)
        : serverDescriptions;
    } catch (e) {
      clearTimeout(waitQueueMember.timer);
      waitQueueMember.callback(e);
      break;
    }

    if (selectedDescriptions.length === 0) {
      topology[kWaitQueue].push(waitQueueMember);
      break;
    }

    const selectedServerDescription = randomSelection(selectedDescriptions);
    const selectedServer = topology.s.servers.get(selectedServerDescription.address);
    const transaction = waitQueueMember.transaction;
    if (isSharded && transaction && transaction.isActive) {
      transaction.pinServer(selectedServer);
    }

    clearTimeout(waitQueueMember.timer);
    waitQueueMember.callback(undefined, selectedServer);
  }

  if (topology[kWaitQueue].length > 0) {
    // ensure all server monitors attempt monitoring soon
    topology.s.servers.forEach(server => process.nextTick(() => server.requestCheck()));
  }
}

/**
 * A server opening SDAM monitoring event
 *
 * @event Topology#serverOpening
 * @type {ServerOpeningEvent}
 */

/**
 * A server closed SDAM monitoring event
 *
 * @event Topology#serverClosed
 * @type {ServerClosedEvent}
 */

/**
 * A server description SDAM change monitoring event
 *
 * @event Topology#serverDescriptionChanged
 * @type {ServerDescriptionChangedEvent}
 */

/**
 * A topology open SDAM event
 *
 * @event Topology#topologyOpening
 * @type {TopologyOpeningEvent}
 */

/**
 * A topology closed SDAM event
 *
 * @event Topology#topologyClosed
 * @type {TopologyClosedEvent}
 */

/**
 * A topology structure SDAM change event
 *
 * @event Topology#topologyDescriptionChanged
 * @type {TopologyDescriptionChangedEvent}
 */

/**
 * A topology serverHeartbeatStarted SDAM event
 *
 * @event Topology#serverHeartbeatStarted
 * @type {ServerHeartbeatStartedEvent}
 */

/**
 * A topology serverHeartbeatFailed SDAM event
 *
 * @event Topology#serverHeartbeatFailed
 * @type {ServerHearbeatFailedEvent}
 */

/**
 * A topology serverHeartbeatSucceeded SDAM change event
 *
 * @event Topology#serverHeartbeatSucceeded
 * @type {ServerHeartbeatSucceededEvent}
 */

/**
 * An event emitted indicating a command was started, if command monitoring is enabled
 *
 * @event Topology#commandStarted
 * @type {object}
 */

/**
 * An event emitted indicating a command succeeded, if command monitoring is enabled
 *
 * @event Topology#commandSucceeded
 * @type {object}
 */

/**
 * An event emitted indicating a command failed, if command monitoring is enabled
 *
 * @event Topology#commandFailed
 * @type {object}
 */

module.exports = {
  Topology
};<|MERGE_RESOLUTION|>--- conflicted
+++ resolved
@@ -14,12 +14,6 @@
 const deprecate = require('util').deprecate;
 const BSON = require('../connection/utils').retrieveBSON();
 const createCompressionInfo = require('../topologies/shared').createCompressionInfo;
-<<<<<<< HEAD
-const isNodeShuttingDownError = require('../error').isNodeShuttingDownError;
-const maxWireVersion = require('../utils').maxWireVersion;
-=======
-const isRetryableError = require('../error').isRetryableError;
->>>>>>> 5bf0df8c
 const ClientSession = require('../sessions').ClientSession;
 const MongoError = require('../error').MongoError;
 const MongoServerSelectionError = require('../error').MongoServerSelectionError;
@@ -939,37 +933,10 @@
   });
 }
 
-<<<<<<< HEAD
 function shouldRetryOperation(err) {
   return err instanceof MongoError && err.hasErrorLabel('RetryableWriteError');
 }
 
-/**
- * Resets the internal state of this server to `Unknown` by simulating an empty ismaster
- *
- * @private
- * @param {Server} server
- * @param {MongoError} error The error that caused the state reset
- * @param {object} [options] Optional settings
- * @param {boolean} [options.clearPool=false] Pool should be cleared out on state reset
- */
-function resetServerState(server, error, options) {
-  options = Object.assign({}, { clearPool: false }, options);
-
-  if (options.clearPool && server.s.pool) {
-    server.s.pool.clear();
-  }
-
-  server.emit(
-    'descriptionReceived',
-    new ServerDescription(server.description.address, null, { error })
-  );
-
-  process.nextTick(() => server.requestCheck());
-}
-
-=======
->>>>>>> 5bf0df8c
 function translateReadPreference(options) {
   if (options.readPreference == null) {
     return;
