--- conflicted
+++ resolved
@@ -1,11 +1,6 @@
 import { EventEmitter } from 'events';
-<<<<<<< HEAD
-import { Transform, PassThrough, Readable } from 'stream';
-
-=======
 import { Readable } from 'stream';
 import { deprecate } from 'util';
->>>>>>> d7e505a4
 import { Long, Document, BSONSerializeOptions } from '../bson';
 import { MongoError, MongoNetworkError, AnyError } from '../error';
 import { Logger } from '../logger';
@@ -30,11 +25,8 @@
 import type { ReadConcern } from '../read_concern';
 import type { Server } from '../sdam/server';
 import type { ClientSession } from '../sessions';
-<<<<<<< HEAD
-=======
 
 const kCursor = Symbol('cursor');
->>>>>>> d7e505a4
 
 /** @public Flags allowed for cursor */
 export const FLAGS = [
@@ -60,23 +52,6 @@
   query?(doc: Document): Document | Document[];
 }
 
-<<<<<<< HEAD
-/** @internal */
-export interface CoreCursorPrivate {
-  /** Transforms functions */
-  transforms?: DocumentTransforms;
-  numberOfRetries: number;
-  tailableRetryInterval: number;
-  currentNumberOfRetries: number;
-  explicitlyIgnoreSession: boolean;
-  batchSize: number;
-
-  state: CursorState;
-  readConcern?: ReadConcern;
-}
-
-=======
->>>>>>> d7e505a4
 /** @internal */
 interface CursorPrivate {
   /** Transforms functions */
@@ -89,14 +64,6 @@
 
   state: CursorState;
   readConcern?: ReadConcern;
-}
-
-/** @public Possible states for a cursor */
-export enum CursorState {
-  INIT = 0,
-  OPEN = 1,
-  CLOSED = 2,
-  GET_MORE = 3
 }
 
 /** @public Possible states for a cursor */
@@ -154,53 +121,11 @@
 }
 
 /** @public */
-<<<<<<< HEAD
-export interface StreamOptions {
-  /** A transformation method applied to each document emitted by the stream */
-  transform?(doc: Document): Document;
-}
-
-/** @public */
-=======
->>>>>>> d7e505a4
 export interface CursorCloseOptions {
   /** Bypass calling killCursors when closing the cursor. */
   skipKillCursors?: boolean;
 }
 
-<<<<<<< HEAD
-/** @internal */
-export interface InternalCursorState extends BSONSerializeOptions {
-  postBatchResumeToken?: ResumeToken;
-  batchSize: number;
-  cmd: Document;
-  currentLimit: number;
-  cursorId?: Long;
-  lastCursorId?: Long;
-  cursorIndex: number;
-  dead: boolean;
-  killed: boolean;
-  init: boolean;
-  notified: boolean;
-  documents: Document[];
-  limit: number;
-  operationTime?: OperationTime;
-  reconnect?: boolean;
-  session?: ClientSession;
-  skip: number;
-  streamOptions?: StreamOptions;
-  transforms?: DocumentTransforms;
-  raw?: boolean;
-}
-
-const kCursor = Symbol('cursor');
-
-export interface CursorStreamOptions {
-  /** A transformation method applied to each document emitted by the stream */
-  transform?(doc: Document): Document;
-}
-
-=======
 /** @public */
 export interface CursorStreamOptions {
   /** A transformation method applied to each document emitted by the stream */
@@ -208,7 +133,6 @@
 }
 
 /** @public */
->>>>>>> d7e505a4
 export class CursorStream extends Readable {
   [kCursor]: Cursor;
   options: CursorStreamOptions;
@@ -365,11 +289,7 @@
   operationTime?: OperationTime;
   reconnect?: boolean;
   session?: ClientSession;
-<<<<<<< HEAD
-  streamOptions?: StreamOptions;
-=======
   streamOptions?: CursorStreamOptions;
->>>>>>> d7e505a4
   transforms?: DocumentTransforms;
   raw?: boolean;
   tailable: boolean;
@@ -409,11 +329,7 @@
     this.options = this.operation.options as T;
     this.topology = topology;
 
-<<<<<<< HEAD
-    const { limit, skip, batchSize } = getLimitSkipBatchSizeDefaults(options, cmd);
-=======
     const { limit, skip } = getLimitSkipBatchSizeDefaults(options, cmd);
->>>>>>> d7e505a4
 
     let cursorId = undefined;
     let lastCursorId = undefined;
@@ -450,10 +366,6 @@
     // get rid of these?
     this._limit = limit;
     this._skip = skip;
-<<<<<<< HEAD
-    this._batchSize = batchSize;
-=======
->>>>>>> d7e505a4
 
     if (typeof options.session === 'object') {
       this.session = options.session;
@@ -474,13 +386,13 @@
     const currentNumberOfRetries = numberOfRetries;
 
     // Get the batchSize
-    let batchSizeA = 1000;
+    let batchSize = 1000;
     if (this.cmd.cursor && this.cmd.cursor.batchSize) {
-      batchSizeA = this.cmd.cursor.batchSize;
+      batchSize = this.cmd.cursor.batchSize;
     } else if (options.cursor && options.cursor.batchSize) {
-      batchSizeA = options.cursor.batchSize ?? 1000;
+      batchSize = options.cursor.batchSize ?? 1000;
     } else if (typeof options.batchSize === 'number') {
-      batchSizeA = options.batchSize;
+      batchSize = options.batchSize;
     }
 
     // Internal cursor state
@@ -493,7 +405,7 @@
       state: CursorState.INIT,
       // explicitlyIgnoreSession
       explicitlyIgnoreSession: !!options.explicitlyIgnoreSession,
-      batchSize: batchSizeA
+      batchSize
     };
 
     // Optional ClientSession
@@ -507,11 +419,7 @@
     }
 
     // Set the batch size
-<<<<<<< HEAD
-    this.cursorBatchSize = batchSizeA;
-=======
     this._batchSize = batchSize;
->>>>>>> d7e505a4
   }
 
   get id(): Long | undefined {
@@ -565,14 +473,6 @@
       }
     }
 
-<<<<<<< HEAD
-    this._initializeCoreCursor(callback);
-  }
-
-  /** @internal */
-  _initializeCoreCursor(callback: Callback): void {
-=======
->>>>>>> d7e505a4
     // NOTE: this goes away once cursors use `executeOperation`
     if (this.topology.shouldCheckForSessionSupport()) {
       this.topology.selectServer(ReadPreference.primaryPreferred, err => {
@@ -1481,14 +1381,6 @@
 
   // Internal methods
 
-<<<<<<< HEAD
-  /** @internal Retrieve the next document from the cursor */
-  _next(callback: Callback<Document>): void {
-    nextFunction(this, callback);
-  }
-
-=======
->>>>>>> d7e505a4
   /** @internal */
   _getMore(callback: Callback<Document>): void {
     if (this.logger.isDebug()) {
@@ -1556,7 +1448,6 @@
   }
 
   return false;
-<<<<<<< HEAD
 }
 
 /** Validate if the cursor was killed by the user */
@@ -1727,210 +1618,6 @@
 }
 
 /** @internal */
-function getLimitSkipBatchSizeDefaults(options: CoreCursorOptions, cmd: Document) {
-  cmd = cmd ? cmd : {};
-  let limit = options.limit;
-
-  if (!limit) {
-    if ('limit' in cmd) {
-      limit = cmd.limit;
-    }
-    if (!limit) {
-      limit = 0;
-    }
-  }
-  let skip = options.skip;
-  if (!skip) {
-    if ('skip' in cmd) {
-      skip = cmd.skip;
-    }
-    if (!skip) {
-      skip = 0;
-    }
-  }
-  let batchSize = options.batchSize;
-  if (!batchSize) {
-    if ('batchSize' in cmd) {
-      batchSize = cmd.batchSize;
-    }
-    if (!batchSize) {
-      batchSize = 1000;
-    }
-  }
-
-  return { limit, skip, batchSize };
-}
-=======
-}
-
-/** Validate if the cursor was killed by the user */
-function isCursorKilled(self: Cursor, callback: Callback) {
-  if (self.killed) {
-    setCursorNotified(self, callback);
-    return true;
-  }
-
-  return false;
-}
-
-/** Mark cursor as being dead and notified */
-function setCursorDeadAndNotified(self: Cursor, callback: Callback) {
-  self.dead = true;
-  setCursorNotified(self, callback);
-}
-
-/** Mark cursor as being notified */
-function setCursorNotified(self: Cursor, callback: Callback) {
-  _setCursorNotifiedImpl(self, () => callback(undefined, null));
-}
-
-/** @internal */
-function _setCursorNotifiedImpl(self: Cursor, callback: Callback) {
-  self.notified = true;
-  self.documents = [];
-  self.cursorIndex = 0;
-
-  if (self.session) {
-    self._endSession(callback);
-    return;
-  }
-
-  return callback();
-}
-
-/** @internal */
-function nextFunction(self: Cursor, callback: Callback) {
-  // We have notified about it
-  if (self.notified) {
-    return callback(new Error('cursor is exhausted'));
-  }
-
-  // Cursor is killed return null
-  if (isCursorKilled(self, callback)) return;
-
-  // Cursor is dead but not marked killed, return null
-  if (isCursorDeadButNotkilled(self, callback)) return;
-
-  // We have a dead and killed cursor, attempting to call next should error
-  if (isCursorDeadAndKilled(self, callback)) return;
-
-  // We have just started the cursor
-  if (!self.init) {
-    // Topology is not connected, save the call in the provided store to be
-    // Executed at some point when the handler deems it's reconnected
-    if (!self.topology.isConnected()) {
-      // Only need this for single server, because repl sets and mongos
-      // will always continue trying to reconnect
-      if (self.topology._type === 'server' && !self.topology.s.options.reconnect) {
-        // Reconnect is disabled, so we'll never reconnect
-        return callback(new MongoError('no connection available'));
-      }
-    }
-
-    self._initializeCursor((err, result) => {
-      if (err || result === null) {
-        callback(err, result);
-        return;
-      }
-
-      nextFunction(self, callback);
-    });
-
-    return;
-  }
-
-  const cursorId = self.cursorId;
-  if (!cursorId) {
-    return callback(new MongoError('Undefined cursor ID'));
-  }
-
-  if (self._limit > 0 && self.currentLimit >= self._limit) {
-    // Ensure we kill the cursor on the server
-    return self.kill(() =>
-      // Set cursor in dead and notified state
-      setCursorDeadAndNotified(self, callback)
-    );
-  } else if (self.cursorIndex === self.documents.length && !Long.ZERO.equals(cursorId)) {
-    // Ensure an empty cursor state
-    self.documents = [];
-    self.cursorIndex = 0;
-
-    // Check if topology is destroyed
-    if (self.topology.isDestroyed()) {
-      return callback(
-        new MongoNetworkError('connection destroyed, not possible to instantiate cursor')
-      );
-    }
-
-    // Execute the next get more
-    self._getMore(err => {
-      if (err) {
-        return callback(err);
-      }
-
-      // Tailable cursor getMore result, notify owner about it
-      // No attempt is made here to retry, this is left to the user of the
-      // core module to handle to keep core simple
-      if (self.documents.length === 0 && self.tailable && Long.ZERO.equals(cursorId)) {
-        // No more documents in the tailed cursor
-        return callback(new MongoError('No more documents in tailed cursor'));
-      } else if (self.documents.length === 0 && self.tailable && !Long.ZERO.equals(cursorId)) {
-        return nextFunction(self, callback);
-      }
-
-      if (self._limit > 0 && self.currentLimit >= self._limit) {
-        return setCursorDeadAndNotified(self, callback);
-      }
-
-      nextFunction(self, callback);
-    });
-  } else if (
-    self.documents.length === self.cursorIndex &&
-    self.tailable &&
-    Long.ZERO.equals(cursorId)
-  ) {
-    return callback(new MongoError('No more documents in tailed cursor'));
-  } else if (self.documents.length === self.cursorIndex && Long.ZERO.equals(cursorId)) {
-    setCursorDeadAndNotified(self, callback);
-  } else {
-    if (self._limit > 0 && self.currentLimit >= self._limit) {
-      // Ensure we kill the cursor on the server
-      self.kill(() =>
-        // Set cursor in dead and notified state
-        setCursorDeadAndNotified(self, callback)
-      );
-
-      return;
-    }
-
-    // Increment the current cursor limit
-    self.currentLimit += 1;
-
-    // Get the document
-    let doc = self.documents[self.cursorIndex++];
-
-    // Doc overflow
-    if (!doc || doc.$err) {
-      // Ensure we kill the cursor on the server
-      self.kill(() =>
-        // Set cursor in dead and notified state
-        setCursorDeadAndNotified(self, () => callback(new MongoError(doc ? doc.$err : undefined)))
-      );
-
-      return;
-    }
-
-    // Transform the doc with passed in transformation method if provided
-    if (self.transforms && typeof self.transforms.doc === 'function') {
-      doc = self.transforms.doc(doc);
-    }
-
-    // Return the document
-    callback(undefined, doc);
-  }
-}
-
-/** @internal */
 function getLimitSkipBatchSizeDefaults(options: CursorOptions, cmd: Document) {
   cmd = cmd ? cmd : {};
   let limit = options.limit;
@@ -2065,5 +1752,4 @@
 }
 
 // deprecated methods
-deprecate(Cursor.prototype.each, 'Cursor.each is deprecated. Use Cursor.forEach instead.');
->>>>>>> d7e505a4
+deprecate(Cursor.prototype.each, 'Cursor.each is deprecated. Use Cursor.forEach instead.');